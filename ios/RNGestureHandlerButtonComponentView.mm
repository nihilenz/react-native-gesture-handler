#ifdef RN_FABRIC_ENABLED

#import "RNGestureHandlerButtonComponentView.h"

#import <React/RCTConversions.h>
#import <React/RCTFabricComponentsPlugins.h>

#import <react/renderer/components/rngesturehandler_codegen/ComponentDescriptors.h>
#import <react/renderer/components/rngesturehandler_codegen/EventEmitters.h>
#import <react/renderer/components/rngesturehandler_codegen/Props.h>
#import <react/renderer/components/rngesturehandler_codegen/RCTComponentViewHelpers.h>

#import "RNGestureHandlerButton.h"

using namespace facebook::react;

@interface RNGestureHandlerButtonComponentView () <RCTRNGestureHandlerButtonViewProtocol>
@end

@implementation RNGestureHandlerButtonComponentView {
  RNGestureHandlerButton *_buttonView;
}

- (instancetype)initWithFrame:(CGRect)frame
{
  if (self = [super initWithFrame:frame]) {
    static const auto defaultProps = std::make_shared<const RNGestureHandlerButtonProps>();
    _props = defaultProps;
    _buttonView = [[RNGestureHandlerButton alloc] initWithFrame:self.bounds];

    self.contentView = _buttonView;
  }

  return self;
}

#pragma mark - RCTComponentViewProtocol

+ (ComponentDescriptorProvider)componentDescriptorProvider
{
  return concreteComponentDescriptorProvider<RNGestureHandlerButtonComponentDescriptor>();
}

- (void)updateProps:(const Props::Shared &)props oldProps:(const Props::Shared &)oldProps
{
  const auto &newProps = *std::static_pointer_cast<const RNGestureHandlerButtonProps>(props);

<<<<<<< HEAD
    _buttonView.userEnabled = newProps.enabled;
    _buttonView.exclusiveTouch = newProps.exclusive;
    _buttonView.hitTestEdgeInsets = UIEdgeInsetsMake(-newProps.hitSlop.top, -newProps.hitSlop.left, -newProps.hitSlop.bottom, -newProps.hitSlop.right);
=======
  _buttonView.userEnabled = newProps.enabled;
  _buttonView.exclusiveTouch = newProps.exclusive;
>>>>>>> 003525fd

  [super updateProps:props oldProps:oldProps];
}
@end

Class<RCTComponentViewProtocol> RNGestureHandlerButtonCls(void)
{
  return RNGestureHandlerButtonComponentView.class;
}

#endif // RN_FABRIC_ENABLED<|MERGE_RESOLUTION|>--- conflicted
+++ resolved
@@ -45,14 +45,10 @@
 {
   const auto &newProps = *std::static_pointer_cast<const RNGestureHandlerButtonProps>(props);
 
-<<<<<<< HEAD
-    _buttonView.userEnabled = newProps.enabled;
-    _buttonView.exclusiveTouch = newProps.exclusive;
-    _buttonView.hitTestEdgeInsets = UIEdgeInsetsMake(-newProps.hitSlop.top, -newProps.hitSlop.left, -newProps.hitSlop.bottom, -newProps.hitSlop.right);
-=======
   _buttonView.userEnabled = newProps.enabled;
   _buttonView.exclusiveTouch = newProps.exclusive;
->>>>>>> 003525fd
+  _buttonView.hitTestEdgeInsets = UIEdgeInsetsMake(
+      -newProps.hitSlop.top, -newProps.hitSlop.left, -newProps.hitSlop.bottom, -newProps.hitSlop.right);
 
   [super updateProps:props oldProps:oldProps];
 }
