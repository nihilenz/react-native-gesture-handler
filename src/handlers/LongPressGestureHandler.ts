import createHandler from './createHandler';
import {
  BaseGestureHandlerProps,
  baseGestureHandlerProps,
} from './gestureHandlerCommon';

export const longPressGestureHandlerProps = [
  'minDurationMs',
  'maxDist',
] as const;

export type LongPressGestureHandlerEventPayload = {
  /**
   * X coordinate, expressed in points, of the current position of the pointer
   * (finger or a leading pointer when there are multiple fingers placed)
   * relative to the view attached to the handler.
   */
  x: number;

  /**
   * Y coordinate, expressed in points, of the current position of the pointer
   * (finger or a leading pointer when there are multiple fingers placed)
   * relative to the view attached to the handler.
   */
  y: number;

  /**
   * X coordinate, expressed in points, of the current position of the pointer
   * (finger or a leading pointer when there are multiple fingers placed)
   * relative to the root view. It is recommended to use `absoluteX` instead of
   * `x` in cases when the view attached to the handler can be transformed as an
   * effect of the gesture.
   */
  absoluteX: number;

  /**
   * Y coordinate, expressed in points, of the current position of the pointer
   * (finger or a leading pointer when there are multiple fingers placed)
   * relative to the root view. It is recommended to use `absoluteY` instead of
   * `y` in cases when the view attached to the handler can be transformed as an
   * effect of the gesture.
   */
  absoluteY: number;

  /**
   * Duration of the long press (time since the start of the event), expressed
   * in milliseconds.
   */
  duration: number;
};

<<<<<<< HEAD
export interface LongPressGestureConfig {
=======
export interface LongPressGestureHandlerProps
  extends BaseGestureHandlerProps<LongPressGestureHandlerEventPayload> {
  /**
   * Minimum time, expressed in milliseconds, that a finger must remain pressed on
   * the corresponding view. The default value is 500.
   */
>>>>>>> 2db55d76
  minDurationMs?: number;

  /**
   * Maximum distance, expressed in points, that defines how far the finger is
   * allowed to travel during a long press gesture. If the finger travels
   * further than the defined distance and the handler hasn't yet activated, it
   * will fail to recognize the gesture. The default value is 10.
   */
  maxDist?: number;
}

export interface LongPressGestureHandlerProps
  extends BaseGestureHandlerProps<LongPressGestureHandlerEventPayload>,
    LongPressGestureConfig {}

export type LongPressGestureHandler = typeof LongPressGestureHandler;
// eslint-disable-next-line @typescript-eslint/no-redeclare -- backward compatibility; see description on the top of gestureHandlerCommon.ts file
export const LongPressGestureHandler = createHandler<
  LongPressGestureHandlerProps,
  LongPressGestureHandlerEventPayload
>({
  name: 'LongPressGestureHandler',
  allowedProps: [
    ...baseGestureHandlerProps,
    ...longPressGestureHandlerProps,
  ] as const,
  config: {},
});<|MERGE_RESOLUTION|>--- conflicted
+++ resolved
@@ -49,16 +49,11 @@
   duration: number;
 };
 
-<<<<<<< HEAD
 export interface LongPressGestureConfig {
-=======
-export interface LongPressGestureHandlerProps
-  extends BaseGestureHandlerProps<LongPressGestureHandlerEventPayload> {
   /**
    * Minimum time, expressed in milliseconds, that a finger must remain pressed on
    * the corresponding view. The default value is 500.
    */
->>>>>>> 2db55d76
   minDurationMs?: number;
 
   /**
