import React, { useEffect, useRef } from 'react';
import {
  GestureType,
  HandlerCallbacks,
  BaseGesture,
  GestureRef,
  CALLBACK_TYPE,
} from './gesture';
import { Reanimated, SharedValue } from './reanimatedWrapper';
import {
  registerHandler,
  registerJestHandler,
  unregisterHandler,
  unregisterJestHandler,
} from '../handlersRegistry';
import RNGestureHandlerModule from '../../RNGestureHandlerModule';
import {
  baseGestureHandlerWithMonitorProps,
  filterConfig,
  findNodeHandle,
  GestureTouchEvent,
  GestureUpdateEvent,
  GestureStateChangeEvent,
} from '../gestureHandlerCommon';
import {
  GestureStateManager,
  GestureStateManagerType,
} from './gestureStateManager';
import { flingGestureHandlerProps } from '../FlingGestureHandler';
import { forceTouchGestureHandlerProps } from '../ForceTouchGestureHandler';
import { longPressGestureHandlerProps } from '../LongPressGestureHandler';
import {
  panGestureHandlerProps,
  panGestureHandlerCustomNativeProps,
} from '../PanGestureHandler';
import { tapGestureHandlerProps } from '../TapGestureHandler';
import { State } from '../../State';
import { EventType } from '../../EventType';
import { ComposedGesture } from './gestureComposition';
<<<<<<< HEAD
import { decorateChildrenWithTag } from '../../jestUtils';
=======
import { isJest } from '../../utils';
>>>>>>> dbbe7392

const ALLOWED_PROPS = [
  ...baseGestureHandlerWithMonitorProps,
  ...tapGestureHandlerProps,
  ...panGestureHandlerProps,
  ...panGestureHandlerCustomNativeProps,
  ...longPressGestureHandlerProps,
  ...forceTouchGestureHandlerProps,
  ...flingGestureHandlerProps,
];

export type GestureConfigReference = {
  config: GestureType[];
  animatedEventHandler: unknown;
  animatedHandlers: SharedValue<
    HandlerCallbacks<Record<string, unknown>>[] | null
  > | null;
  firstExecution: boolean;
  useAnimated: boolean;
};

function convertToHandlerTag(ref: GestureRef): number {
  if (typeof ref === 'number') {
    return ref;
  } else if (ref instanceof BaseGesture) {
    return ref.handlerTag;
  } else {
    // @ts-ignore in this case it should be a ref either to gesture object or
    // a gesture handler component, in both cases handlerTag property exists
    return ref.current?.handlerTag ?? -1;
  }
}

function extractValidHandlerTags(interactionGroup: GestureRef[] | undefined) {
  return (
    interactionGroup?.map(convertToHandlerTag)?.filter((tag) => tag > 0) ?? []
  );
}

function dropHandlers(preparedGesture: GestureConfigReference) {
  for (const handler of preparedGesture.config) {
    RNGestureHandlerModule.dropGestureHandler(handler.handlerTag);

    unregisterHandler(handler.handlerTag);

    if (isJest()) {
      unregisterJestHandler(handler.handlerTag);
    }
  }
}

interface AttachHandlersConfig {
  preparedGesture: GestureConfigReference;
  gestureConfig: ComposedGesture | GestureType | undefined;
  gesture: GestureType[];
  viewTag: number;
  useAnimated: boolean;
}

function attachHandlers({
  preparedGesture,
  gestureConfig,
  gesture,
  viewTag,
  useAnimated,
}: AttachHandlersConfig) {
  if (!preparedGesture.firstExecution) {
    gestureConfig?.initialize();
  } else {
    preparedGesture.firstExecution = false;
  }

  // use setImmediate to extract handlerTags, because all refs should be initialized
  // when it's ran
  setImmediate(() => {
    gestureConfig?.prepare();
  });

  for (const handler of gesture) {
    RNGestureHandlerModule.createGestureHandler(
      handler.handlerName,
      handler.handlerTag,
      filterConfig(handler.config, ALLOWED_PROPS)
    );

    registerHandler(handler.handlerTag, handler);

    // use setImmediate to extract handlerTags, because all refs should be initialized
    // when it's ran
    setImmediate(() => {
      let requireToFail: number[] = [];
      if (handler.config.requireToFail) {
        requireToFail = extractValidHandlerTags(handler.config.requireToFail);
      }

      let simultaneousWith: number[] = [];
      if (handler.config.simultaneousWith) {
        simultaneousWith = extractValidHandlerTags(
          handler.config.simultaneousWith
        );
      }

      RNGestureHandlerModule.updateGestureHandler(
        handler.handlerTag,
        filterConfig(handler.config, ALLOWED_PROPS, {
          simultaneousHandlers: simultaneousWith,
          waitFor: requireToFail,
        })
      );
    });
  }
  preparedGesture.config = gesture;

  for (const gesture of preparedGesture.config) {
    RNGestureHandlerModule.attachGestureHandler(
      gesture.handlerTag,
      viewTag,
      !useAnimated // send direct events when using animatedGesture, device events otherwise
    );

    if (isJest()) {
      registerJestHandler(gesture.handlerTag, gesture);
    }
  }

  if (preparedGesture.animatedHandlers) {
    preparedGesture.animatedHandlers.value = (gesture.map(
      (g) => g.handlers
    ) as unknown) as HandlerCallbacks<Record<string, unknown>>[];
  }
}

function updateHandlers(
  preparedGesture: GestureConfigReference,
  gestureConfig: ComposedGesture | GestureType | undefined,
  gesture: GestureType[]
) {
  gestureConfig?.prepare();

  for (let i = 0; i < gesture.length; i++) {
    const handler = preparedGesture.config[i];

    gesture[i].handlerTag = handler.handlerTag;
    gesture[i].handlers.handlerTag = handler.handlerTag;
  }

  // use setImmediate to extract handlerTags, because when it's ran, all refs should be updated
  // and handlerTags in BaseGesture references should be updated in the loop above (we need to wait
  // in case of external relations)
  setImmediate(() => {
    for (let i = 0; i < gesture.length; i++) {
      const handler = preparedGesture.config[i];

      handler.config = gesture[i].config;
      handler.handlers = gesture[i].handlers;
      handler.handlers.handlerTag = handler.handlerTag;

      const requireToFail = extractValidHandlerTags(
        handler.config.requireToFail
      );

      const simultaneousWith = extractValidHandlerTags(
        handler.config.simultaneousWith
      );

      RNGestureHandlerModule.updateGestureHandler(
        handler.handlerTag,
        filterConfig(handler.config, ALLOWED_PROPS, {
          simultaneousHandlers: simultaneousWith,
          waitFor: requireToFail,
        })
      );

      registerHandler(handler.handlerTag, handler);

      if (isJest()) {
        registerJestHandler(handler.handlerTag, handler);
      }
    }

    if (preparedGesture.animatedHandlers) {
      preparedGesture.animatedHandlers.value = (preparedGesture.config.map(
        (g) => g.handlers
      ) as unknown) as HandlerCallbacks<Record<string, unknown>>[];
    }
  });
}

function needsToReattach(
  preparedGesture: GestureConfigReference,
  gesture: GestureType[]
) {
  if (gesture.length !== preparedGesture.config.length) {
    return true;
  }
  for (let i = 0; i < gesture.length; i++) {
    if (gesture[i].handlerName !== preparedGesture.config[i].handlerName) {
      return true;
    }
  }

  return false;
}

function useAnimatedGesture(preparedGesture: GestureConfigReference) {
  if (!Reanimated) {
    return;
  }

  function isStateChangeEvent(
    event: GestureUpdateEvent | GestureStateChangeEvent | GestureTouchEvent
  ): event is GestureStateChangeEvent {
    'worklet';
    // @ts-ignore Yes, the oldState prop is missing on GestureTouchEvent, that's the point
    return event.oldState != null;
  }

  function isTouchEvent(
    event: GestureUpdateEvent | GestureStateChangeEvent | GestureTouchEvent
  ): event is GestureTouchEvent {
    'worklet';
    return event.eventType != null;
  }

  function getHandler(
    type: CALLBACK_TYPE,
    gesture: HandlerCallbacks<Record<string, unknown>>
  ) {
    'worklet';
    switch (type) {
      case CALLBACK_TYPE.BEGAN:
        return gesture.onBegin;
      case CALLBACK_TYPE.START:
        return gesture.onStart;
      case CALLBACK_TYPE.UPDATE:
        return gesture.onUpdate;
      case CALLBACK_TYPE.END:
        return gesture.onEnd;
      case CALLBACK_TYPE.FINALIZE:
        return gesture.onFinalize;
      case CALLBACK_TYPE.TOUCHES_DOWN:
        return gesture.onTouchesDown;
      case CALLBACK_TYPE.TOUCHES_MOVE:
        return gesture.onTouchesMove;
      case CALLBACK_TYPE.TOUCHES_UP:
        return gesture.onTouchesUp;
      case CALLBACK_TYPE.TOUCHES_CANCELLED:
        return gesture.onTouchesCancelled;
    }
  }

  function touchEventTypeToCallbackType(eventType: EventType): CALLBACK_TYPE {
    'worklet';
    switch (eventType) {
      case EventType.TOUCHES_DOWN:
        return CALLBACK_TYPE.TOUCHES_DOWN;
      case EventType.TOUCHES_MOVE:
        return CALLBACK_TYPE.TOUCHES_MOVE;
      case EventType.TOUCHES_UP:
        return CALLBACK_TYPE.TOUCHES_UP;
      case EventType.TOUCHES_CANCELLED:
        return CALLBACK_TYPE.TOUCHES_CANCELLED;
    }
    return CALLBACK_TYPE.UNDEFINED;
  }

  function runWorklet(
    type: CALLBACK_TYPE,
    gesture: HandlerCallbacks<Record<string, unknown>>,
    event: GestureStateChangeEvent | GestureUpdateEvent | GestureTouchEvent,
    ...args: any[]
  ) {
    'worklet';
    const handler = getHandler(type, gesture);
    if (gesture.isWorklet[type]) {
      // @ts-ignore Logic below makes sure the correct event is send to the
      // correct handler.
      handler?.(event, ...args);
    } else if (handler) {
      console.warn('Animated gesture callback must be a worklet');
    }
  }

  // Hooks are called conditionally, but the condition is whether the
  // react-native-reanimated is installed, which shouldn't change while running
  // eslint-disable-next-line react-hooks/rules-of-hooks
  const sharedHandlersCallbacks = Reanimated.useSharedValue<
    HandlerCallbacks<Record<string, unknown>>[] | null
  >(null);

  // not every gesture needs a state controller, init them lazily
  const stateControllers: GestureStateManagerType[] = [];

  const callback = (
    event: GestureStateChangeEvent | GestureUpdateEvent | GestureTouchEvent
  ) => {
    'worklet';

    const currentCallback = sharedHandlersCallbacks.value;
    if (!currentCallback) {
      return;
    }

    for (let i = 0; i < currentCallback.length; i++) {
      const gesture = currentCallback[i];

      if (event.handlerTag === gesture.handlerTag) {
        if (isStateChangeEvent(event)) {
          if (
            event.oldState === State.UNDETERMINED &&
            event.state === State.BEGAN
          ) {
            runWorklet(CALLBACK_TYPE.BEGAN, gesture, event);
          } else if (
            (event.oldState === State.BEGAN ||
              event.oldState === State.UNDETERMINED) &&
            event.state === State.ACTIVE
          ) {
            runWorklet(CALLBACK_TYPE.START, gesture, event);
          } else if (
            event.oldState !== event.state &&
            event.state === State.END
          ) {
            if (event.oldState === State.ACTIVE) {
              runWorklet(CALLBACK_TYPE.END, gesture, event, true);
            }
            runWorklet(CALLBACK_TYPE.FINALIZE, gesture, event, true);
          } else if (
            (event.state === State.FAILED || event.state === State.CANCELLED) &&
            event.state !== event.oldState
          ) {
            if (event.oldState === State.ACTIVE) {
              runWorklet(CALLBACK_TYPE.END, gesture, event, false);
            }
            runWorklet(CALLBACK_TYPE.FINALIZE, gesture, event, false);
          }
        } else if (isTouchEvent(event)) {
          if (!stateControllers[i]) {
            stateControllers[i] = GestureStateManager.create(event.handlerTag);
          }

          if (event.eventType !== EventType.UNDETERMINED) {
            runWorklet(
              touchEventTypeToCallbackType(event.eventType),
              gesture,
              event,
              stateControllers[i]
            );
          }
        } else {
          runWorklet(CALLBACK_TYPE.UPDATE, gesture, event);
        }
      }
    }
  };

  // eslint-disable-next-line react-hooks/rules-of-hooks
  const event = Reanimated.useEvent(
    callback,
    ['onGestureHandlerStateChange', 'onGestureHandlerEvent'],
    true
  );

  preparedGesture.animatedEventHandler = event;
  preparedGesture.animatedHandlers = sharedHandlersCallbacks;
}

interface GestureDetectorProps {
  gesture?: ComposedGesture | GestureType;
}
export const GestureDetector: React.FunctionComponent<GestureDetectorProps> = (
  props
) => {
  const gestureConfig = props.gesture;
  const gesture = gestureConfig?.toGestureArray?.() ?? [];
  const useAnimated =
    gesture.find((gesture) =>
      gesture.handlers.isWorklet.reduce((prev, current) => prev || current)
    ) != null;
  const viewRef = useRef(null);
  const firstRenderRef = useRef(true);

  const preparedGesture = React.useRef<GestureConfigReference>({
    config: gesture,
    animatedEventHandler: null,
    animatedHandlers: null,
    firstExecution: true,
    useAnimated: useAnimated,
  }).current;

  if (useAnimated !== preparedGesture.useAnimated) {
    throw new Error(
      'You cannot change whether you are using gesture or animatedGesture while the app is running'
    );
  }

  // @ts-ignore @typescript-eslint/ban-ts-comment
  if (process.env.JEST_WORKER_ID) {
    for (const handler of gesture) {
      const handlers = handler.handlers;
      // eslint-disable-next-line react-hooks/rules-of-hooks
      const reaGestureHandler = Reanimated.useAnimatedGestureHandler({
        onStart: handlers.onBegin,
        onActive: handlers.onUpdate,
        onEnd: handlers.onEnd,
        onFinish: handlers.onFinalize,
      });
      const handlerProperties = {
        handlerType: handler.handlerName,
        handlerTag: handler.handlerTag,
        onGestureEvent: reaGestureHandler,
        onHandlerStateChange: reaGestureHandler,
      };
      // @ts-ignore @typescript-eslint/ban-ts-comment
      decorateChildrenWithTag({ props }, handlerProperties);
    }
  }

  if (preparedGesture.firstExecution) {
    gestureConfig?.initialize?.();
  }

  if (useAnimated) {
    // Whether animatedGesture or gesture is used shouldn't change
    // during while an app is running
    // eslint-disable-next-line react-hooks/rules-of-hooks
    useAnimatedGesture(preparedGesture);
  }

  useEffect(() => {
    firstRenderRef.current = true;
    const viewTag = findNodeHandle(viewRef.current) as number;
    attachHandlers({
      preparedGesture,
      gestureConfig,
      gesture,
      viewTag,
      useAnimated,
    });

    return () => {
      dropHandlers(preparedGesture);
    };
  }, []);

  useEffect(() => {
    if (!firstRenderRef.current) {
      const viewTag = findNodeHandle(viewRef.current) as number;

      if (needsToReattach(preparedGesture, gesture)) {
        dropHandlers(preparedGesture);
        attachHandlers({
          preparedGesture,
          gestureConfig,
          gesture,
          viewTag,
          useAnimated,
        });
      } else {
        updateHandlers(preparedGesture, gestureConfig, gesture);
      }
    } else {
      firstRenderRef.current = false;
    }
  }, [props]);

  if (useAnimated) {
    return (
      <AnimatedWrap
        ref={viewRef}
        onGestureHandlerEvent={preparedGesture.animatedEventHandler}>
        {props.children}
      </AnimatedWrap>
    );
  } else {
    return <Wrap ref={viewRef}>{props.children}</Wrap>;
  }
};

class Wrap extends React.Component<{ onGestureHandlerEvent?: unknown }> {
  render() {
    // I don't think that fighting with types over such a simple function is worth it
    // The only thing it does is add 'collapsable: false' to the child component
    // to make sure it is in the native view hierarchy so the detector can find
    // correct viewTag to attach to.
    // eslint-disable-next-line @typescript-eslint/no-explicit-any
    const child: any = React.Children.only(this.props.children);

    return React.cloneElement(
      child,
      { collapsable: false },
      // eslint-disable-next-line @typescript-eslint/no-unsafe-member-access
      child.props.children
    );
  }
}

const AnimatedWrap = Reanimated?.default?.createAnimatedComponent(Wrap) ?? Wrap;<|MERGE_RESOLUTION|>--- conflicted
+++ resolved
@@ -37,11 +37,8 @@
 import { State } from '../../State';
 import { EventType } from '../../EventType';
 import { ComposedGesture } from './gestureComposition';
-<<<<<<< HEAD
 import { decorateChildrenWithTag } from '../../jestUtils';
-=======
 import { isJest } from '../../utils';
->>>>>>> dbbe7392
 
 const ALLOWED_PROPS = [
   ...baseGestureHandlerWithMonitorProps,
