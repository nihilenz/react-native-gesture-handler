--- conflicted
+++ resolved
@@ -4,13 +4,8 @@
 const glob = require('glob-to-regexp');
 
 function getBlacklist() {
-<<<<<<< HEAD
   const rootDir = path.resolve(__dirname, '../react-native-gesture-handler')
   const currentDir = path.resolve(__dirname)
-=======
-  const rootDir = path.resolve(__dirname, '..');
-  const currentDir = path.resolve(__dirname);
->>>>>>> 6dcc7593
   const nodeModuleDirs = [
     glob(`${rootDir}/node_modules/*`),
     glob(`${rootDir}/e2e/*`),
