package com.swmansion.gesturehandler.react

import android.util.SparseArray
import android.view.View
import com.facebook.react.bridge.UiThreadUtil
import com.swmansion.gesturehandler.GestureHandler
import com.swmansion.gesturehandler.GestureHandlerRegistry
import java.util.*

class RNGestureHandlerRegistry : GestureHandlerRegistry {
  private val handlers = SparseArray<GestureHandler<*>>()
  private val attachedTo = SparseArray<Int?>()
  private val handlersForView = SparseArray<ArrayList<GestureHandler<*>>>()

  @Synchronized
  fun registerHandler(handler: GestureHandler<*>) {
    handlers.put(handler.tag, handler)
  }

  @Synchronized
  fun getHandler(handlerTag: Int): GestureHandler<*>? {
    return handlers[handlerTag]
  }

  @Synchronized
<<<<<<< HEAD
  fun attachHandlerToView(handlerTag: Int, viewTag: Int, useDeviceEvents: Boolean = false): Boolean {
    val handler = mHandlers[handlerTag]
=======
  fun attachHandlerToView(handlerTag: Int, viewTag: Int): Boolean {
    val handler = handlers[handlerTag]
>>>>>>> 2db55d76
    return handler?.let {
      detachHandler(handler)
      handler.usesDeviceEvents = useDeviceEvents
      registerHandlerForViewWithTag(viewTag, handler)
      true
    } ?: false
  }

  @Synchronized
  private fun registerHandlerForViewWithTag(viewTag: Int, handler: GestureHandler<*>) {
    check(attachedTo[handler.tag] == null) { "Handler $handler already attached" }
    attachedTo.put(handler.tag, viewTag)
    var listToAdd = handlersForView[viewTag]
    if (listToAdd == null) {
      listToAdd = ArrayList(1)
      listToAdd.add(handler)
      handlersForView.put(viewTag, listToAdd)
    } else {
      listToAdd.add(handler)
    }
  }

  @Synchronized
  private fun detachHandler(handler: GestureHandler<*>) {
    val attachedToView = attachedTo[handler.tag]
    if (attachedToView != null) {
      attachedTo.remove(handler.tag)
      val attachedHandlers = handlersForView[attachedToView]
      if (attachedHandlers != null) {
        attachedHandlers.remove(handler)
        if (attachedHandlers.size == 0) {
          handlersForView.remove(attachedToView)
        }
      }
    }
    if (handler.view != null) {
      // Handler is in "prepared" state which means it is registered in the orchestrator and can
      // receive touch events. This means that before we remove it from the registry we need to
      // "cancel" it so that orchestrator does no longer keep a reference to it.
      UiThreadUtil.runOnUiThread { handler.cancel() }
    }
  }

  @Synchronized
  fun dropHandler(handlerTag: Int) {
    handlers[handlerTag]?.let {
      detachHandler(it)
      handlers.remove(handlerTag)
    }
  }

  @Synchronized
  fun dropAllHandlers() {
    handlers.clear()
    attachedTo.clear()
    handlersForView.clear()
  }

  @Synchronized
  fun getHandlersForViewWithTag(viewTag: Int): ArrayList<GestureHandler<*>>? {
    return handlersForView[viewTag]
  }

  @Synchronized
  override fun getHandlersForView(view: View): ArrayList<GestureHandler<*>>? {
    return getHandlersForViewWithTag(view.id)
  }
}<|MERGE_RESOLUTION|>--- conflicted
+++ resolved
@@ -23,13 +23,8 @@
   }
 
   @Synchronized
-<<<<<<< HEAD
   fun attachHandlerToView(handlerTag: Int, viewTag: Int, useDeviceEvents: Boolean = false): Boolean {
     val handler = mHandlers[handlerTag]
-=======
-  fun attachHandlerToView(handlerTag: Int, viewTag: Int): Boolean {
-    val handler = handlers[handlerTag]
->>>>>>> 2db55d76
     return handler?.let {
       detachHandler(handler)
       handler.usesDeviceEvents = useDeviceEvents
