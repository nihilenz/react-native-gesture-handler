package com.swmansion.gesturehandler.react

import android.annotation.SuppressLint
import android.annotation.TargetApi
import android.content.Context
import android.content.res.ColorStateList
import android.graphics.Color
import android.graphics.drawable.Drawable
import android.graphics.drawable.LayerDrawable
import android.graphics.drawable.PaintDrawable
import android.graphics.drawable.RippleDrawable
import android.graphics.drawable.ShapeDrawable
import android.graphics.drawable.shapes.RectShape
import android.os.Build
import android.util.TypedValue
import android.view.KeyEvent
import android.view.MotionEvent
import android.view.View
import android.view.View.OnClickListener
import android.view.ViewGroup
import android.view.ViewParent
import androidx.core.view.children
import com.facebook.react.module.annotations.ReactModule
import com.facebook.react.uimanager.PixelUtil
import com.facebook.react.uimanager.ThemedReactContext
import com.facebook.react.uimanager.ViewGroupManager
import com.facebook.react.uimanager.ViewManagerDelegate
import com.facebook.react.uimanager.ViewProps
import com.facebook.react.uimanager.annotations.ReactProp
import com.facebook.react.viewmanagers.RNGestureHandlerButtonManagerDelegate
import com.facebook.react.viewmanagers.RNGestureHandlerButtonManagerInterface
<<<<<<< HEAD
import com.swmansion.gesturehandler.NativeViewGestureHandler
import com.swmansion.gesturehandler.isScreenReaderOn
=======
import com.swmansion.gesturehandler.core.NativeViewGestureHandler
>>>>>>> 57761e44
import com.swmansion.gesturehandler.react.RNGestureHandlerButtonViewManager.ButtonViewGroup

@ReactModule(name = RNGestureHandlerButtonViewManager.REACT_CLASS)
class RNGestureHandlerButtonViewManager : ViewGroupManager<ButtonViewGroup>(), RNGestureHandlerButtonManagerInterface<ButtonViewGroup> {
  private val mDelegate: ViewManagerDelegate<ButtonViewGroup>

  init {
    mDelegate = RNGestureHandlerButtonManagerDelegate<ButtonViewGroup, RNGestureHandlerButtonViewManager>(this)
  }

  override fun getName() = REACT_CLASS

  public override fun createViewInstance(context: ThemedReactContext) = ButtonViewGroup(context)

  @TargetApi(Build.VERSION_CODES.M)
  @ReactProp(name = "foreground")
  override fun setForeground(view: ButtonViewGroup, useDrawableOnForeground: Boolean) {
    view.useDrawableOnForeground = useDrawableOnForeground
  }

  @ReactProp(name = "borderless")
  override fun setBorderless(view: ButtonViewGroup, useBorderlessDrawable: Boolean) {
    view.useBorderlessDrawable = useBorderlessDrawable
  }

  @ReactProp(name = "enabled")
  override fun setEnabled(view: ButtonViewGroup, enabled: Boolean) {
    view.isEnabled = enabled
  }

  @ReactProp(name = ViewProps.BORDER_RADIUS)
  override fun setBorderRadius(view: ButtonViewGroup, borderRadius: Float) {
    view.borderRadius = borderRadius
  }

  @ReactProp(name = "rippleColor")
  override fun setRippleColor(view: ButtonViewGroup, rippleColor: Int?) {
    view.rippleColor = rippleColor
  }

  @ReactProp(name = "rippleRadius")
  override fun setRippleRadius(view: ButtonViewGroup, rippleRadius: Int) {
    view.rippleRadius = rippleRadius
  }

  @ReactProp(name = "exclusive")
  override fun setExclusive(view: ButtonViewGroup, exclusive: Boolean) {
    view.exclusive = exclusive
  }

  @ReactProp(name = "touchSoundDisabled")
  override fun setTouchSoundDisabled(view: ButtonViewGroup, touchSoundDisabled: Boolean) {
    view.isSoundEffectsEnabled = !touchSoundDisabled
  }

  override fun onAfterUpdateTransaction(view: ButtonViewGroup) {
    view.updateBackground()
  }

  override fun getDelegate(): ViewManagerDelegate<ButtonViewGroup>? {
    return mDelegate
  }

  class ButtonViewGroup(context: Context?) :
    ViewGroup(context),
    NativeViewGestureHandler.NativeViewGestureHandlerHook {
    // Using object because of handling null representing no value set.
    var rippleColor: Int? = null
      set(color) = withBackgroundUpdate {
        field = color
      }

    var rippleRadius: Int? = null
      set(radius) = withBackgroundUpdate {
        field = radius
      }
    var useDrawableOnForeground = false
      set(useForeground) = withBackgroundUpdate {
        field = useForeground
      }
    var useBorderlessDrawable = false
    var borderRadius = 0f
      set(radius) = withBackgroundUpdate {
        field = radius * resources.displayMetrics.density
      }
    var exclusive = true

    private var _backgroundColor = Color.TRANSPARENT
    private var needBackgroundUpdate = false
    private var lastEventTime = -1L
    private var lastAction = -1
    private var receivedKeyEvent = false

    var isTouched = false

    init {
      // we attach empty click listener to trigger tap sounds (see View#performClick())
      setOnClickListener(dummyClickListener)
      isClickable = true
      isFocusable = true
      needBackgroundUpdate = true
    }

    private inline fun withBackgroundUpdate(block: () -> Unit) {
      block()
      needBackgroundUpdate = true
    }

    override fun setBackgroundColor(color: Int) = withBackgroundUpdate {
      _backgroundColor = color
    }

    override fun onInterceptTouchEvent(ev: MotionEvent): Boolean {
      if (super.onInterceptTouchEvent(ev)) {
        return true
      }
      // We call `onTouchEvent` and wait until button changes state to `pressed`, if it's pressed
      // we return true so that the gesture handler can activate.
      onTouchEvent(ev)
      return isPressed
    }

    /**
     * Buttons in RN are wrapped in NativeViewGestureHandler which manages
     * calling onTouchEvent after activation of the handler. Problem is, in order to verify that
     * underlying button implementation is interested in receiving touches we have to call onTouchEvent
     * and check if button is pressed.
     *
     * This leads to invoking onTouchEvent twice which isn't idempotent in View - it calls OnClickListener
     * and plays sound effect if OnClickListener was set.
     *
     * To mitigate this behavior we use lastEventTime and lastAction variables to check that we already handled
     * the event in [onInterceptTouchEvent]. We assume here that different events
     * will have different event times or actions.
     * Events with same event time can occur on some devices for different actions.
     * (e.g. move and up in one gesture; move and cancel)
     *
     * Reference:
     * [com.swmansion.gesturehandler.NativeViewGestureHandler.onHandle]  */
    @SuppressLint("ClickableViewAccessibility")
    override fun onTouchEvent(event: MotionEvent): Boolean {
      if (event.action == MotionEvent.ACTION_CANCEL) {
        tryFreeingResponder()
      }

      val eventTime = event.eventTime
      val action = event.action
      // always true when lastEventTime or lastAction have default value (-1)
      if (lastEventTime != eventTime || lastAction != action) {
        lastEventTime = eventTime
        lastAction = action
        return super.onTouchEvent(event)
      }
      return false
    }

    fun updateBackground() {
      if (!needBackgroundUpdate) {
        return
      }
      needBackgroundUpdate = false

      if (_backgroundColor == Color.TRANSPARENT) {
        // reset background
        background = null
      }
      if (Build.VERSION.SDK_INT >= Build.VERSION_CODES.M) {
        // reset foreground
        foreground = null
      }

      val selectable = createSelectableDrawable()

      if (borderRadius != 0f) {
        // Radius-connected lines below ought to be considered
        // as a temporary solution. It do not allow to set
        // different radius on each corner. However, I suppose it's fairly
        // fine for button-related use cases.
        // Therefore it might be used as long as:
        // 1. ReactViewManager is not a generic class with a possibility to handle another ViewGroup
        // 2. There's no way to force native behavior of ReactViewGroup's superclass's onTouchEvent
        if (Build.VERSION.SDK_INT >= Build.VERSION_CODES.LOLLIPOP && selectable is RippleDrawable) {
          val mask = PaintDrawable(Color.WHITE)
          mask.setCornerRadius(borderRadius)
          selectable.setDrawableByLayerId(android.R.id.mask, mask)
        }
      }

      if (useDrawableOnForeground && Build.VERSION.SDK_INT >= Build.VERSION_CODES.M) {
        foreground = selectable
        if (_backgroundColor != Color.TRANSPARENT) {
          setBackgroundColor(_backgroundColor)
        }
      } else if (_backgroundColor == Color.TRANSPARENT && rippleColor == null) {
        background = selectable
      } else {
        val colorDrawable = PaintDrawable(_backgroundColor)

        if (borderRadius != 0f) {
          colorDrawable.setCornerRadius(borderRadius)
        }

        val layerDrawable = LayerDrawable(arrayOf(colorDrawable, selectable))
        background = layerDrawable
      }
    }

    private fun createSelectableDrawable(): Drawable {
      // TODO: remove once support for RN 0.63 is dropped, since 0.64 minSdkVersion is 21
      if (Build.VERSION.SDK_INT < Build.VERSION_CODES.LOLLIPOP) {
        context.theme.resolveAttribute(android.R.attr.selectableItemBackground, resolveOutValue, true)
        @Suppress("Deprecation")
        return resources.getDrawable(resolveOutValue.resourceId)
      }

      val states = arrayOf(intArrayOf(android.R.attr.state_enabled))
      val rippleRadius = rippleRadius
      val colorStateList = if (rippleColor != null) {
        val colors = intArrayOf(rippleColor!!)
        ColorStateList(states, colors)
      } else {
        // if rippleColor is null, reapply the default color
        context.theme.resolveAttribute(android.R.attr.colorControlHighlight, resolveOutValue, true)
        val colors = intArrayOf(resolveOutValue.data)
        ColorStateList(states, colors)
      }

      val drawable = RippleDrawable(
        colorStateList,
        null,
        if (useBorderlessDrawable) null else ShapeDrawable(RectShape())
      )

      if (Build.VERSION.SDK_INT >= Build.VERSION_CODES.M && rippleRadius != null) {
        drawable.radius = PixelUtil.toPixelFromDIP(rippleRadius.toFloat()).toInt()
      }

      return drawable
    }

    override fun onLayout(changed: Boolean, l: Int, t: Int, r: Int, b: Int) {
      // No-op
    }

    override fun drawableHotspotChanged(x: Float, y: Float) {
      if (touchResponder == null || touchResponder === this) {
        super.drawableHotspotChanged(x, y)
      }
    }

    override fun canBegin(): Boolean {
      val isResponder = tryGrabbingResponder()
      if (isResponder) {
        isTouched = true
      }
      return isResponder
    }

    override fun afterGestureEnd(event: MotionEvent) {
      tryFreeingResponder()
      isTouched = false
    }

    private fun tryFreeingResponder() {
      if (touchResponder === this) {
        touchResponder = null
        soundResponder = this
      }
    }

    private fun tryGrabbingResponder(): Boolean {
      if (isChildTouched()) {
        return false
      }

      if (touchResponder == null) {
        touchResponder = this
        return true
      }
      return if (exclusive) {
        touchResponder === this
      } else {
        !(touchResponder?.exclusive ?: false)
      }
    }

    private fun isChildTouched(children: Sequence<View> = this.children): Boolean {
      for (child in children) {
        if (child is ButtonViewGroup && (child.isTouched || child.isPressed)) {
          return true
        } else if (child is ViewGroup) {
          if (isChildTouched(child.children)) {
            return true
          }
        }
      }

      return false
    }

    override fun onKeyUp(keyCode: Int, event: KeyEvent?): Boolean {
      receivedKeyEvent = true
      return super.onKeyUp(keyCode, event)
    }

    override fun performClick(): Boolean {
      // don't preform click when a child button is pressed (mainly to prevent sound effect of
      // a parent button from playing)
<<<<<<< HEAD
      return if (!isChildTouched()) {
        tryFreeingResponder()

        if (soundResponder == this) {
          soundResponder = null
        } else if (receivedKeyEvent || context.isScreenReaderOn()) {
          if (soundResponder == this) {
            receivedKeyEvent = false
          }

          findGestureHandlerRootView()?.activateNativeHandlers(this)
        }

=======
      return if (!isChildTouched() && soundResponder == this) {
        tryFreeingResponder()
        soundResponder = null
>>>>>>> 57761e44
        super.performClick()
      } else {
        false
      }
    }

    override fun setPressed(pressed: Boolean) {
      // there is a possibility of this method being called before NativeViewGestureHandler has
      // opportunity to call canStart, in that case we need to grab responder in case the gesture
      // will activate
      // when canStart is called eventually, tryGrabbingResponder will return true if the button
      // already is a responder
      if (pressed) {
        if (tryGrabbingResponder()) {
          soundResponder = this
        }
      }
      // button can be pressed alongside other button if both are non-exclusive and it doesn't have
      // any pressed children (to prevent pressing the parent when children is pressed).
      val canBePressedAlongsideOther = !exclusive && touchResponder?.exclusive != true && !isChildTouched()

      if (!pressed || touchResponder === this || canBePressedAlongsideOther) {
        // we set pressed state only for current responder or any non-exclusive button when responder
        // is null or non-exclusive, assuming it doesn't have pressed children
        isTouched = pressed
        super.setPressed(pressed)
      }
      if (!pressed && touchResponder === this) {
        // if the responder is no longer pressed we release button responder
        isTouched = false
      }
    }

    override fun dispatchDrawableHotspotChanged(x: Float, y: Float) {
      // No-op
      // by default Viewgroup would pass hotspot change events
    }

    private fun findGestureHandlerRootView(): RNGestureHandlerRootView? {
      var parent: ViewParent? = this.parent
      var gestureHandlerRootView: RNGestureHandlerRootView? = null

      while (parent != null) {
        if (parent is RNGestureHandlerRootView) {
          gestureHandlerRootView = parent
        }
        parent = parent.parent
      }

      return gestureHandlerRootView
    }

    companion object {
      var resolveOutValue = TypedValue()
      var touchResponder: ButtonViewGroup? = null
      var soundResponder: ButtonViewGroup? = null
      var dummyClickListener = OnClickListener { }
    }
  }

  companion object {
    const val REACT_CLASS = "RNGestureHandlerButton"
  }
}<|MERGE_RESOLUTION|>--- conflicted
+++ resolved
@@ -29,12 +29,7 @@
 import com.facebook.react.uimanager.annotations.ReactProp
 import com.facebook.react.viewmanagers.RNGestureHandlerButtonManagerDelegate
 import com.facebook.react.viewmanagers.RNGestureHandlerButtonManagerInterface
-<<<<<<< HEAD
-import com.swmansion.gesturehandler.NativeViewGestureHandler
-import com.swmansion.gesturehandler.isScreenReaderOn
-=======
 import com.swmansion.gesturehandler.core.NativeViewGestureHandler
->>>>>>> 57761e44
 import com.swmansion.gesturehandler.react.RNGestureHandlerButtonViewManager.ButtonViewGroup
 
 @ReactModule(name = RNGestureHandlerButtonViewManager.REACT_CLASS)
@@ -343,7 +338,6 @@
     override fun performClick(): Boolean {
       // don't preform click when a child button is pressed (mainly to prevent sound effect of
       // a parent button from playing)
-<<<<<<< HEAD
       return if (!isChildTouched()) {
         tryFreeingResponder()
 
@@ -357,11 +351,6 @@
           findGestureHandlerRootView()?.activateNativeHandlers(this)
         }
 
-=======
-      return if (!isChildTouched() && soundResponder == this) {
-        tryFreeingResponder()
-        soundResponder = null
->>>>>>> 57761e44
         super.performClick()
       } else {
         false
