--- conflicted
+++ resolved
@@ -260,15 +260,13 @@
     view.setRippleColor(rippleColor);
   }
 
-<<<<<<< HEAD
   @ReactProp(name = "exclusive", defaultBoolean = true)
   public void setExclusive(ButtonViewGroup view, boolean exclusive) {
     view.setExclusive(exclusive);
-=======
+    
   @ReactProp(name = "rippleRadius")
   public void setRippleRadius(ButtonViewGroup view, Integer rippleRadius) {
     view.setRippleRadius(rippleRadius);
->>>>>>> e64d6fcf
   }
 
   @Override
