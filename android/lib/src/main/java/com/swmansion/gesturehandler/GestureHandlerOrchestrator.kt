--- conflicted
+++ resolved
@@ -250,26 +250,10 @@
     if (!handler.wantEvents()) {
       return
     }
-<<<<<<< HEAD
-    val action = event.actionMasked
-    val coords = tempCoords
-    extractCoordsForView(handler.view, event, coords)
-    val oldX = event.x
-    val oldY = event.y
-    // TODO: we may consider scaling events if necessary using MotionEvent.transform
-    // for now the events are only offset to the top left corner of the view but if
-    // view or any ot the parents is scaled the other pointers position will not reflect
-    // their actual place in the view. On the other hand not scaling seems like a better
-    // approach when we want to use pointer coordinates to calculate velocity or distance
-    // for pinch so I don't know yet if we should transform or not...
-    event.setLocation(coords[0], coords[1])
-
-=======
 
     val action = sourceEvent.actionMasked
     val event = transformEventToViewCoords(handler.view, MotionEvent.obtain(sourceEvent))
     
->>>>>>> bbb85d88
     // Touch events are sent before the handler itself has a chance to process them,
     // mainly because `onTouchesUp` shoul be send befor gesture finishes. This means that
     // the first `onTouchesDown` event is sent before a gesture begins, activation in
