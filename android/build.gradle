import groovy.json.JsonSlurper
import java.nio.file.Paths

buildscript {
    def kotlin_version = rootProject.ext.has('kotlinVersion') ? rootProject.ext.get('kotlinVersion') : project.properties['RNGH_kotlinVersion']

    repositories {
        mavenCentral()
    }

    dependencies {
        classpath("org.jetbrains.kotlin:kotlin-gradle-plugin:$kotlin_version")
    }
}

def isNewArchitectureEnabled() {
    // To opt-in for the New Architecture, you can either:
    // - Set `newArchEnabled` to true inside the `gradle.properties` file
    // - Invoke gradle with `-newArchEnabled=true`
    // - Set an environment variable `ORG_GRADLE_PROJECT_newArchEnabled=true`
    return project.hasProperty("newArchEnabled") && project.newArchEnabled == "true"
}

def findNodeModulePath(baseDir, packageName) {
    def basePath = baseDir.toPath().normalize()
    // Node's module resolution algorithm searches up to the root directory,
    // after which the base path will be null
    while (basePath) {
        def candidatePath = Paths.get(basePath.toString(), "node_modules", packageName)
        if (candidatePath.toFile().exists()) {
            return candidatePath.toString()
        }
        basePath = basePath.getParent()
    }
    return null
}

if (isNewArchitectureEnabled()) {
    apply plugin: 'com.facebook.react'
}
apply plugin: 'com.android.library'
apply plugin: 'kotlin-android'

def safeExtGet(prop, fallback) {
    rootProject.ext.has(prop) ? rootProject.ext.get(prop) : fallback
}

// Check whether Reanimated 2.3 or higher is installed alongside Gesture Handler
def shouldUseCommonInterfaceFromReanimated() {
    def reanimated = rootProject.subprojects.find { it.name == 'react-native-reanimated' };
    if (reanimated != null) {
        def inputFile = new File(reanimated.projectDir, '../package.json')
        def json = new JsonSlurper().parseText(inputFile.text)
        def reanimatedVersion = json.version as String
        def (major, minor, patch) = reanimatedVersion.tokenize('.')
        return (Integer.parseInt(major) == 2 && Integer.parseInt(minor) >= 3) || Integer.parseInt(major) == 3
    } else {
        return false
    }
}

def reactNativeArchitectures() {
    def value = project.getProperties().get("reactNativeArchitectures")
    return value ? value.split(",") : ["armeabi-v7a", "x86", "x86_64", "arm64-v8a"]
}

<<<<<<< HEAD
def findNodeModules(baseDir) {
    // TODO: This is a temporary workaround for the fact that we can't depend on the
    if (rootProject.ext.has("rnghExample") ? rootProject.ext.get("rnghExample") : false) {
        return baseDir.parentFile.parent
    }

    def basePath = baseDir.toPath().normalize()
    // Node's module resolution algorithm searches up to the root directory,
    // after which the base path will be null
    while (basePath) {
     def nodeModulesPath = Paths.get(basePath.toString(), "node_modules")
     def reactNativePath = Paths.get(nodeModulesPath.toString(), "react-native")
     if (nodeModulesPath.toFile().exists() && reactNativePath.toFile().exists()) {
       return nodeModulesPath.toString()
     }
     basePath = basePath.getParent()
    }
    throw new GradleException("react-native-quick-base64: Failed to find node_modules/ path!")
}

def nodeModules = findNodeModules(projectDir);

=======
def libInstanceCounter = 0;
String parsedLocation = "";
fileTree(rootDir.parent).visit { FileVisitDetails details ->
    def path = details.file.path
    if (path.contains("/react-native-gesture-handler/package.json")) {
        libInstanceCounter++;
        parsedLocation += "- " + path.replace("/package.json", "\n")
    }
    if (libInstanceCounter > 1) {
        String exceptionMessage = "\n[Gesture Handler] Multiple versions of Gesture Handler were detected. Only one instance of react-native-gesture-handler can be installed in a project. You need to resolve the conflict manually. Check out the documentation: https://docs.swmansion.com/react-native-gesture-handler/docs/troubleshooting#multiple-versions-of-reanimated-were-detected \n\nConflict between: \n" + parsedLocation + "\n";
        throw new Exception(exceptionMessage);
    }
}

>>>>>>> 0cba0840
repositories {
    mavenCentral()
}

android {
    compileSdkVersion safeExtGet("compileSdkVersion", 28)

    // Used to override the NDK path/version on internal CI or by allowing
    // users to customize the NDK path/version from their root project (e.g. for M1 support)
    if (rootProject.hasProperty("ndkPath")) {
        ndkPath rootProject.ext.ndkPath
    }
    if (rootProject.hasProperty("ndkVersion")) {
        ndkVersion rootProject.ext.ndkVersion
    }

    defaultConfig {
        minSdkVersion safeExtGet('minSdkVersion', 16)
        targetSdkVersion safeExtGet('targetSdkVersion', 28)
        versionCode 1
        versionName "1.0"
        buildConfigField "boolean", "IS_NEW_ARCHITECTURE_ENABLED", isNewArchitectureEnabled().toString()
        if (isNewArchitectureEnabled()) {
            var appProject = rootProject.allprojects.find {it.plugins.hasPlugin('com.android.application')}
            externalNativeBuild {
                cmake {
                    cppFlags "-O2 -frtti -fexceptions -Wall -Wno-unused-variable -fstack-protector-all"
                    arguments "-DNODE_MODULES_DIR=${nodeModules}"
                    abiFilters (*reactNativeArchitectures())
                }
            }
        }
    }

    compileOptions {
        sourceCompatibility JavaVersion.VERSION_1_8
        targetCompatibility JavaVersion.VERSION_1_8
    }

    if (isNewArchitectureEnabled()) {
        externalNativeBuild {
            cmake {
                path "src/main/jni/CMakeLists.txt"
            }
        }
    }

    packagingOptions {
        // For some reason gradle only complains about the duplicated version of libreact_render libraries
        // while there are more libraries copied in intermediates folder of the lib build directory, we exclude
        // only the ones that make the build fail (ideally we should only include librngesturehandler_modules but we
        // are only allowed to specify exclude patterns)
        exclude "**/libreact_render*.so"
    }

    // Include "lib/" as sources, unfortunately react-native link can't handle
    // setting up alternative gradle modules. We still have "lib" defined as a
    // standalone gradle module just to be used in AndroidNativeExample
    sourceSets.main {
        java {
            srcDirs += 'lib/src/main/java'

            // Include "common/" only when it's not provided by Reanimated to mitigate
            // multiple definitions of the same class preventing build
            if (shouldUseCommonInterfaceFromReanimated()) {
                srcDirs += 'reanimated/src/main/java'
            } else {
                srcDirs += 'common/src/main/java'
                srcDirs += 'noreanimated/src/main/java'
            }

            if (isNewArchitectureEnabled()) {
                srcDirs += 'src/fabric/java'
            } else {
                // this folder also includes files from codegen so the library can compile with
                // codegen turned off
                srcDirs += 'src/paper/java'
            }
        }
    }
}

def kotlin_version = safeExtGet('kotlinVersion', project.properties['RNGH_kotlinVersion'])

dependencies {
    //noinspection GradleDynamicVersion
    if (isNewArchitectureEnabled()) {
        implementation project(':ReactAndroid')
    } else {
        implementation 'com.facebook.react:react-native:+'
    }

    if (shouldUseCommonInterfaceFromReanimated()) {
        // Include Reanimated as dependency to load the common interface
        implementation (project(':react-native-reanimated')) {
            exclude group:'com.facebook.fbjni' // resolves "Duplicate class com.facebook.jni.CppException"
        }
    }

    implementation 'androidx.appcompat:appcompat:1.2.0'
    implementation "androidx.core:core-ktx:1.6.0"
    implementation "org.jetbrains.kotlin:kotlin-stdlib:$kotlin_version"
}

if (isNewArchitectureEnabled()) {
    react {
        reactNativeDir = rootProject.file(findNodeModulePath(rootProject.rootDir, "react-native") ?: "../node_modules/react-native/")
        jsRootDir = file("../src/fabric/")
        codegenDir = rootProject.file(findNodeModulePath(rootProject.rootDir, "react-native-codegen") ?: "../node_modules/react-native-codegen/")
        libraryName = "rngesturehandler"
        codegenJavaPackageName = "com.swmansion.gesturehandler"
    }
}<|MERGE_RESOLUTION|>--- conflicted
+++ resolved
@@ -64,7 +64,6 @@
     return value ? value.split(",") : ["armeabi-v7a", "x86", "x86_64", "arm64-v8a"]
 }
 
-<<<<<<< HEAD
 def findNodeModules(baseDir) {
     // TODO: This is a temporary workaround for the fact that we can't depend on the
     if (rootProject.ext.has("rnghExample") ? rootProject.ext.get("rnghExample") : false) {
@@ -87,7 +86,6 @@
 
 def nodeModules = findNodeModules(projectDir);
 
-=======
 def libInstanceCounter = 0;
 String parsedLocation = "";
 fileTree(rootDir.parent).visit { FileVisitDetails details ->
@@ -102,7 +100,6 @@
     }
 }
 
->>>>>>> 0cba0840
 repositories {
     mavenCentral()
 }
